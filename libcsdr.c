/*
This software is part of libcsdr, a set of simple DSP routines for
Software Defined Radio.

Copyright (c) 2014, Andras Retzler <randras@sdr.hu>
All rights reserved.

Redistribution and use in source and binary forms, with or without
modification, are permitted provided that the following conditions are met:
    * Redistributions of source code must retain the above copyright
      notice, this list of conditions and the following disclaimer.
    * Redistributions in binary form must reproduce the above copyright
      notice, this list of conditions and the following disclaimer in the
      documentation and/or other materials provided with the distribution.
    * Neither the name of the copyright holder nor the
      names of its contributors may be used to endorse or promote products
      derived from this software without specific prior written permission.

THIS SOFTWARE IS PROVIDED BY THE COPYRIGHT HOLDERS AND CONTRIBUTORS "AS IS" AND
ANY EXPRESS OR IMPLIED WARRANTIES, INCLUDING, BUT NOT LIMITED TO, THE IMPLIED
WARRANTIES OF MERCHANTABILITY AND FITNESS FOR A PARTICULAR PURPOSE ARE
DISCLAIMED. IN NO EVENT SHALL ANDRAS RETZLER BE LIABLE FOR ANY
DIRECT, INDIRECT, INCIDENTAL, SPECIAL, EXEMPLARY, OR CONSEQUENTIAL DAMAGES
(INCLUDING, BUT NOT LIMITED TO, PROCUREMENT OF SUBSTITUTE GOODS OR SERVICES;
LOSS OF USE, DATA, OR PROFITS; OR BUSINESS INTERRUPTION) HOWEVER CAUSED AND
ON ANY THEORY OF LIABILITY, WHETHER IN CONTRACT, STRICT LIABILITY, OR TORT
(INCLUDING NEGLIGENCE OR OTHERWISE) ARISING IN ANY WAY OUT OF THE USE OF THIS
SOFTWARE, EVEN IF ADVISED OF THE POSSIBILITY OF SUCH DAMAGE.
*/

#include <stdio.h>
#include <time.h>
#include <math.h>
#include <stdlib.h>
#include <string.h>
#include <unistd.h>
#include <limits.h>
#include "libcsdr.h"
#include "predefined.h"
#include <assert.h>

/*
           _           _                   __                  _   _
          (_)         | |                 / _|                | | (_)
 __      ___ _ __   __| | _____      __  | |_ _   _ _ __   ___| |_ _  ___  _ __  ___
 \ \ /\ / / | '_ \ / _` |/ _ \ \ /\ / /  |  _| | | | '_ \ / __| __| |/ _ \| '_ \/ __|
  \ V  V /| | | | | (_| | (_) \ V  V /   | | | |_| | | | | (__| |_| | (_) | | | \__ \
   \_/\_/ |_|_| |_|\__,_|\___/ \_/\_/    |_|  \__,_|_| |_|\___|\__|_|\___/|_| |_|___/


*/

#define MFIRDES_GWS(NAME) \
	if(!strcmp( #NAME , input )) return WINDOW_ ## NAME;

window_t firdes_get_window_from_string(char* input)
{
	MFIRDES_GWS(BOXCAR);
	MFIRDES_GWS(BLACKMAN);
	MFIRDES_GWS(HAMMING);
	return WINDOW_DEFAULT;
}

#define MFIRDES_GSW(NAME) \
	if(window == WINDOW_ ## NAME) return #NAME;

char* firdes_get_string_from_window(window_t window)
{
	MFIRDES_GSW(BOXCAR);
	MFIRDES_GSW(BLACKMAN);
	MFIRDES_GSW(HAMMING);
	return "INVALID";
}

float firdes_wkernel_blackman(float rate)
{
	//Explanation at Chapter 16 of dspguide.com, page 2
	//Blackman window has better stopband attentuation and passband ripple than Hamming, but it has slower rolloff.
	rate=0.5+rate/2;
	return 0.42-0.5*cos(2*PI*rate)+0.08*cos(4*PI*rate);
}

float firdes_wkernel_hamming(float rate)
{
	//Explanation at Chapter 16 of dspguide.com, page 2
	//Hamming window has worse stopband attentuation and passband ripple than Blackman, but it has faster rolloff.
	rate=0.5+rate/2;
	return 0.54-0.46*cos(2*PI*rate);
}


float firdes_wkernel_boxcar(float rate)
{	//"Dummy" window kernel, do not use; an unwindowed FIR filter may have bad frequency response
	return 1.0;
}

float (*firdes_get_window_kernel(window_t window))(float)
{
	if(window==WINDOW_HAMMING) return firdes_wkernel_hamming;
	else if(window==WINDOW_BLACKMAN) return firdes_wkernel_blackman;
	else if(window==WINDOW_BOXCAR) return firdes_wkernel_boxcar;
	else return firdes_get_window_kernel(WINDOW_DEFAULT);
}

/*
  ______ _____ _____      __ _ _ _                   _           _
 |  ____|_   _|  __ \    / _(_) | |                 | |         (_)
 | |__    | | | |__) |  | |_ _| | |_ ___ _ __     __| | ___  ___ _  __ _ _ __
 |  __|   | | |  _  /   |  _| | | __/ _ \ '__|   / _` |/ _ \/ __| |/ _` | '_ \
 | |     _| |_| | \ \   | | | | | ||  __/ |     | (_| |  __/\__ \ | (_| | | | |
 |_|    |_____|_|  \_\  |_| |_|_|\__\___|_|      \__,_|\___||___/_|\__, |_| |_|
                                                                    __/ |
                                                                   |___/
*/

void firdes_lowpass_f(float *output, int length, float cutoff_rate, window_t window)
{	//Generates symmetric windowed sinc FIR filter real taps
	//	length should be odd
	//	cutoff_rate is (cutoff frequency/sampling frequency)
	//Explanation at Chapter 16 of dspguide.com
	int middle=length/2;
	float temp;
	float (*window_function)(float)  = firdes_get_window_kernel(window);
	output[middle]=2*PI*cutoff_rate*window_function(0);
	for(int i=1; i<=middle; i++) //@@firdes_lowpass_f: calculate taps
	{
		output[middle-i]=output[middle+i]=(sin(2*PI*cutoff_rate*i)/i)*window_function((float)i/middle);
		//printf("%g %d %d %d %d | %g\n",output[middle-i],i,middle,middle+i,middle-i,sin(2*PI*cutoff_rate*i));
	}

	//Normalize filter kernel
	float sum=0;
	for(int i=0;i<length;i++) //@firdes_lowpass_f: normalize pass 1
	{
		sum+=output[i];
	}
	for(int i=0;i<length;i++) //@firdes_lowpass_f: normalize pass 2
	{
		output[i]/=sum;
	}
}

void firdes_bandpass_c(complexf *output, int length, float lowcut, float highcut, window_t window)
{
	//To generate a complex filter:
	//	1. we generate a real lowpass filter with a bandwidth of highcut-lowcut
	//	2. we shift the filter taps spectrally by multiplying with e^(j*w), so we get complex taps
	//(tnx HA5FT)
	float* realtaps = (float*)malloc(sizeof(float)*length);

	firdes_lowpass_f(realtaps, length, (highcut-lowcut)/2, window);
	float filter_center=(highcut+lowcut)/2;

	float phase=0, sinval, cosval;
	for(int i=0; i<length; i++) //@@firdes_bandpass_c
	{
		cosval=cos(phase);
		sinval=sin(phase);
		phase+=2*PI*filter_center;
		while(phase>2*PI) phase-=2*PI; //@@firdes_bandpass_c
		while(phase<0) phase+=2*PI;
		iof(output,i)=cosval*realtaps[i];
		qof(output,i)=sinval*realtaps[i];
		//output[i] := realtaps[i] * e^j*w
	}
}

int firdes_filter_len(float transition_bw)
{
	int result=4.0/transition_bw;
	if (result%2==0) result++; //number of symmetric FIR filter taps should be odd
	return result;
}

/*
  _____   _____ _____      __                  _   _
 |  __ \ / ____|  __ \    / _|                | | (_)
 | |  | | (___ | |__) |  | |_ _   _ _ __   ___| |_ _  ___  _ __  ___
 | |  | |\___ \|  ___/   |  _| | | | '_ \ / __| __| |/ _ \| '_ \/ __|
 | |__| |____) | |       | | | |_| | | | | (__| |_| | (_) | | | \__ \
 |_____/|_____/|_|       |_|  \__,_|_| |_|\___|\__|_|\___/|_| |_|___/

*/

float shift_math_cc(complexf *input, complexf* output, int input_size, float rate, float starting_phase)
{
	rate*=2;
	//Shifts the complex spectrum. Basically a complex mixer. This version uses cmath.
	float phase=starting_phase;
	float phase_increment=rate*PI;
	float cosval, sinval;
	for(int i=0;i<input_size; i++) //@shift_math_cc
	{
		cosval=cos(phase);
		sinval=sin(phase);
		//we multiply two complex numbers.
		//how? enter this to maxima (software) for explanation:
		//   (a+b*%i)*(c+d*%i), rectform;
		iof(output,i)=cosval*iof(input,i)-sinval*qof(input,i);
		qof(output,i)=sinval*iof(input,i)+cosval*qof(input,i);
		phase+=phase_increment;
		while(phase>2*PI) phase-=2*PI; //@shift_math_cc: normalize phase
		while(phase<0) phase+=2*PI;
	}
	return phase;
}



shift_table_data_t shift_table_init(int table_size)
{
	//RTODO
	shift_table_data_t output;
	output.table=(float*)malloc(sizeof(float)*table_size);
	output.table_size=table_size;
	for(int i=0;i<table_size;i++)
	{
		output.table[i]=sin(((float)i/table_size)*(PI/2));
	}
	return output;
}

void shift_table_deinit(shift_table_data_t table_data)
{
	free(table_data.table);
}

float shift_table_cc(complexf* input, complexf* output, int input_size, float rate, shift_table_data_t table_data, float starting_phase)
{
	//RTODO
	rate*=2;
	//Shifts the complex spectrum. Basically a complex mixer. This version uses a pre-built sine table.
	float phase=starting_phase;
	float phase_increment=rate*PI;
	float cosval, sinval;
	for(int i=0;i<input_size; i++) //@shift_math_cc
	{
		int sin_index, cos_index, temp_index, sin_sign, cos_sign;
		//float vphase=fmodf(phase,PI/2); //between 0 and 90deg
		int quadrant=phase/(PI/2); //between 0 and 3
		float vphase=phase-quadrant*(PI/2);
		sin_index=(vphase/(PI/2))*table_data.table_size;
		cos_index=table_data.table_size-1-sin_index;
		if(quadrant&1) //in quadrant 1 and 3
		{
			temp_index=sin_index;
			sin_index=cos_index;
			cos_index=temp_index;
		}
		sin_sign=(quadrant>1)?-1:1; //in quadrant 2 and 3
		cos_sign=(quadrant&&quadrant<3)?-1:1; //in quadrant 1 and 2
		sinval=sin_sign*table_data.table[sin_index];
		cosval=cos_sign*table_data.table[cos_index];
		//we multiply two complex numbers.
		//how? enter this to maxima (software) for explanation:
		//   (a+b*%i)*(c+d*%i), rectform;
		iof(output,i)=cosval*iof(input,i)-sinval*qof(input,i);
		qof(output,i)=sinval*iof(input,i)+cosval*qof(input,i);
		phase+=phase_increment;
		while(phase>2*PI) phase-=2*PI; //@shift_math_cc: normalize phase
		while(phase<0) phase+=2*PI;
	}
	return phase;
}


shift_unroll_data_t shift_unroll_init(float rate, int size)
{
	shift_unroll_data_t output;
	output.phase_increment=2*rate*PI;
	output.size = size;
	output.dsin=(float*)malloc(sizeof(float)*size);
	output.dcos=(float*)malloc(sizeof(float)*size);
	float myphase = 0;
	for(int i=0;i<size;i++)
	{
		myphase += output.phase_increment;
		while(myphase>PI) myphase-=2*PI;
		while(myphase<-PI) myphase+=2*PI;		
		output.dsin[i]=sin(myphase);
		output.dcos[i]=cos(myphase);
	}
	return output;	
}

float shift_unroll_cc(complexf *input, complexf* output, int input_size, shift_unroll_data_t* d, float starting_phase)
{
	//input_size should be multiple of 4
	//fprintf(stderr, "shift_addfast_cc: input_size = %d\n", input_size);
	float cos_start=cos(starting_phase);
	float sin_start=sin(starting_phase);
	register float cos_val, sin_val;
	for(int i=0;i<input_size; i++) //@shift_unroll_cc
	{
		cos_val = cos_start * d->dcos[i] - sin_start * d->dsin[i];
		sin_val  = sin_start * d->dcos[i] + cos_start * d->dsin[i];
		iof(output,i)=cos_val*iof(input,i)-sin_val*qof(input,i);
		qof(output,i)=sin_val*iof(input,i)+cos_val*qof(input,i);
	}
	starting_phase+=input_size*d->phase_increment;
	while(starting_phase>PI) starting_phase-=2*PI;
	while(starting_phase<-PI) starting_phase+=2*PI;
	return starting_phase;
}

shift_addfast_data_t shift_addfast_init(float rate)
{
	shift_addfast_data_t output;
	output.phase_increment=2*rate*PI;
	for(int i=0;i<4;i++)
	{
		output.dsin[i]=sin(output.phase_increment*(i+1));
		output.dcos[i]=cos(output.phase_increment*(i+1));
	}
	return output;
}

#ifdef NEON_OPTS
#pragma message "Manual NEON optimizations are ON: we have a faster shift_addfast_cc now."

float shift_addfast_cc(complexf *input, complexf* output, int input_size, shift_addfast_data_t* d, float starting_phase)
{
	//input_size should be multiple of 4
	float cos_start[4], sin_start[4];
	float cos_vals[4], sin_vals[4];
	for(int i=0;i<4;i++) 
	{
		cos_start[i] = cos(starting_phase);
		sin_start[i] = sin(starting_phase);
	}

	float* pdcos = d->dcos;
	float* pdsin = d->dsin;
	register float* pinput = (float*)input;
	register float* pinput_end = (float*)(input+input_size);
	register float* poutput = (float*)output;

	//Register map:
	#define RDCOS "q0" //dcos, dsin
	#define RDSIN "q1"
	#define RCOSST "q2" //cos_start, sin_start
	#define RSINST "q3"
	#define RCOSV "q4" //cos_vals, sin_vals
	#define RSINV "q5"
	#define ROUTI "q6" //output_i, output_q
	#define ROUTQ "q7" 
	#define RINPI "q8" //input_i, input_q
	#define RINPQ "q9"
	#define R3(x,y,z) x ", " y ", " z "\n\t"

	asm volatile( //(the range of q is q0-q15)
		"		vld1.32	{" RDCOS "}, [%[pdcos]]\n\t"
		"		vld1.32	{" RDSIN "}, [%[pdsin]]\n\t"
		"		vld1.32	{" RCOSST "}, [%[cos_start]]\n\t"
		"		vld1.32	{" RSINST "}, [%[sin_start]]\n\t"
		"for_addfast: vld2.32 {" RINPI "-" RINPQ "}, [%[pinput]]!\n\t" //load q0 and q1 directly from the memory address stored in pinput, with interleaving (so that we get the I samples in RINPI and the Q samples in RINPQ), also increment the memory address in pinput (hence the "!" mark) 

		//C version:
		//cos_vals[j] = cos_start * d->dcos[j] - sin_start * d->dsin[j];
		//sin_vals[j] = sin_start * d->dcos[j] + cos_start * d->dsin[j];

		"		vmul.f32 " R3(RCOSV, RCOSST, RDCOS)  //cos_vals[i] = cos_start * d->dcos[i]
		"		vmls.f32 " R3(RCOSV, RSINST, RDSIN)  //cos_vals[i] -= sin_start * d->dsin[i]
		"		vmul.f32 " R3(RSINV, RSINST, RDCOS)  //sin_vals[i] = sin_start * d->dcos[i]
		"		vmla.f32 " R3(RSINV, RCOSST, RDSIN)  //sin_vals[i] += cos_start * d->dsin[i]

		//C version:
		//iof(output,4*i+j)=cos_vals[j]*iof(input,4*i+j)-sin_vals[j]*qof(input,4*i+j);
		//qof(output,4*i+j)=sin_vals[j]*iof(input,4*i+j)+cos_vals[j]*qof(input,4*i+j);	
		"		vmul.f32 " R3(ROUTI, RCOSV, RINPI) //output_i =  cos_vals * input_i
		"		vmls.f32 " R3(ROUTI, RSINV, RINPQ) //output_i -= sin_vals * input_q
		"		vmul.f32 " R3(ROUTQ, RSINV, RINPI) //output_q =  sin_vals * input_i
		"		vmla.f32 " R3(ROUTQ, RCOSV, RINPQ) //output_i += cos_vals * input_q

		"		vst2.32 {" ROUTI "-" ROUTQ "}, [%[poutput]]!\n\t" //store the outputs in memory
		//"		add %[poutput],%[poutput],#32\n\t"
		"		vdup.32 " RCOSST ", d9[1]\n\t" // cos_start[0-3] = cos_vals[3]
		"		vdup.32 " RSINST ", d11[1]\n\t" // sin_start[0-3] = sin_vals[3]

		"		cmp %[pinput], %[pinput_end]\n\t" //if(pinput != pinput_end)
		"		bcc for_addfast\n\t"			  //	then goto for_addfast
	:
		[pinput]"+r"(pinput), [poutput]"+r"(poutput) //output operand list -> C variables that we will change from ASM
	:
		[pinput_end]"r"(pinput_end), [pdcos]"r"(pdcos), [pdsin]"r"(pdsin), [sin_start]"r"(sin_start), [cos_start]"r"(cos_start) //input operand list
	: 
		"memory", "q0", "q1", "q2", "q4", "q5", "q6", "q7", "q8", "q9", "cc" //clobber list
	);
	starting_phase+=input_size*d->phase_increment;
	while(starting_phase>PI) starting_phase-=2*PI;
	while(starting_phase<-PI) starting_phase+=2*PI;
	return starting_phase;
}

#else


#if 1

#define SADF_L1(j) cos_vals_ ## j = cos_start * dcos_ ## j - sin_start * dsin_ ## j; \
	sin_vals_ ## j = sin_start * dcos_ ## j + cos_start * dsin_ ## j;
#define SADF_L2(j) iof(output,4*i+j)=(cos_vals_ ## j)*iof(input,4*i+j)-(sin_vals_ ## j)*qof(input,4*i+j); \
	qof(output,4*i+j)=(sin_vals_ ## j)*iof(input,4*i+j)+(cos_vals_ ## j)*qof(input,4*i+j);

float shift_addfast_cc(complexf *input, complexf* output, int input_size, shift_addfast_data_t* d, float starting_phase)
{
	//input_size should be multiple of 4
	//fprintf(stderr, "shift_addfast_cc: input_size = %d\n", input_size);
	float cos_start=cos(starting_phase);
	float sin_start=sin(starting_phase);
	float register cos_vals_0, cos_vals_1, cos_vals_2, cos_vals_3,
		sin_vals_0, sin_vals_1, sin_vals_2, sin_vals_3, 
		dsin_0 = d->dsin[0], dsin_1 = d->dsin[1], dsin_2 = d->dsin[2], dsin_3 = d->dsin[3],
		dcos_0 = d->dcos[0], dcos_1 = d->dcos[1], dcos_2 = d->dcos[2], dcos_3 = d->dcos[3];

	for(int i=0;i<input_size/4; i++) //@shift_addfast_cc
	{
		SADF_L1(0)
		SADF_L1(1)
		SADF_L1(2)
		SADF_L1(3)
		SADF_L2(0)
		SADF_L2(1)
		SADF_L2(2)
		SADF_L2(3)
		cos_start = cos_vals_3;
		sin_start = sin_vals_3;
	}
	starting_phase+=input_size*d->phase_increment;
	while(starting_phase>PI) starting_phase-=2*PI;
	while(starting_phase<-PI) starting_phase+=2*PI;
	return starting_phase;
}
#else
float shift_addfast_cc(complexf *input, complexf* output, int input_size, shift_addfast_data_t* d, float starting_phase)
{
	//input_size should be multiple of 4
	//fprintf(stderr, "shift_addfast_cc: input_size = %d\n", input_size);
	float cos_start=cos(starting_phase);
	float sin_start=sin(starting_phase);
	float cos_vals[4], sin_vals[4];
	for(int i=0;i<input_size/4; i++) //@shift_addfast_cc
	{
		for(int j=0;j<4;j++) //@shift_addfast_cc
		{
			cos_vals[j] = cos_start * d->dcos[j] - sin_start * d->dsin[j];
			sin_vals[j] = sin_start * d->dcos[j] + cos_start * d->dsin[j];
		}
		for(int j=0;j<4;j++) //@shift_addfast_cc
		{
			iof(output,4*i+j)=cos_vals[j]*iof(input,4*i+j)-sin_vals[j]*qof(input,4*i+j);
			qof(output,4*i+j)=sin_vals[j]*iof(input,4*i+j)+cos_vals[j]*qof(input,4*i+j);
		}
		cos_start = cos_vals[3];
		sin_start = sin_vals[3];
	}
	starting_phase+=input_size*d->phase_increment;
	while(starting_phase>PI) starting_phase-=2*PI;
	while(starting_phase<-PI) starting_phase+=2*PI;
	return starting_phase;
}
#endif

#endif

#ifdef NEON_OPTS
#pragma message "Manual NEON optimizations are ON: we have a faster fir_decimate_cc now."

//max help: http://community.arm.com/groups/android-community/blog/2015/03/27/arm-neon-programming-quick-reference

int fir_decimate_cc(complexf *input, complexf *output, int input_size, int decimation, float *taps, int taps_length)
{
	//Theory: http://www.dspguru.com/dsp/faqs/multirate/decimation
	//It uses real taps. It returns the number of output samples actually written.
	//It needs overlapping input based on its returned value:
	//number of processed input samples = returned value * decimation factor
	//The output buffer should be at least input_length / 3.
	// i: input index | ti: tap index | oi: output index
	int oi=0;
	for(int i=0; i<input_size; i+=decimation) //@fir_decimate_cc: outer loop
	{
		if(i+taps_length>input_size) break;
		register float acci=0;
		register float accq=0;

		register int ti=0;
		register float* pinput=(float*)&(input[i+ti]);
		register float* ptaps=taps;
		register float* ptaps_end=taps+taps_length;
		float quad_acciq [8];


/*
q0, q1:	input signal I sample and Q sample
q2:		taps
q4, q5: accumulator for I branch and Q branch (will be the output)
*/

		asm volatile(
			"		vmov.f32 q4, #0.0\n\t" //another way to null the accumulators
			"		vmov.f32 q5, #0.0\n\t"
			"for_fdccasm: vld2.32	{q0-q1}, [%[pinput]]!\n\t" //load q0 and q1 directly from the memory address stored in pinput, with interleaving (so that we get the I samples in q0 and the Q samples in q1), also increment the memory address in pinput (hence the "!" mark) //http://community.arm.com/groups/processors/blog/2010/03/17/coding-for-neon--part-1-load-and-stores
			"		vld1.32	{q2}, [%[ptaps]]!\n\t"
			"		vmla.f32 q4, q0, q2\n\t" //quad_acc_i += quad_input_i * quad_taps_1 //http://stackoverflow.com/questions/3240440/how-to-use-the-multiply-and-accumulate-intrinsics-in-arm-cortex-a8 //http://infocenter.arm.com/help/index.jsp?topic=/com.arm.doc.dui0489e/CIHEJBIE.html
			"		vmla.f32 q5, q1, q2\n\t" //quad_acc_q += quad_input_q * quad_taps_1
			"		cmp %[ptaps], %[ptaps_end]\n\t" //if(ptaps != ptaps_end)
			"		bcc for_fdccasm\n\t"			//	then goto for_fdcasm
			"		vst1.32 {q4}, [%[quad_acci]]\n\t" //if the loop is finished, store the two accumulators in memory
			"		vst1.32 {q5}, [%[quad_accq]]\n\t"
		:
			[pinput]"+r"(pinput), [ptaps]"+r"(ptaps) //output operand list
		:
			[ptaps_end]"r"(ptaps_end), [quad_acci]"r"(quad_acciq), [quad_accq]"r"(quad_acciq+4) //input operand list
		:
			"memory", "q0", "q1", "q2", "q4", "q5", "cc" //clobber list
		);
		//original for loops for reference:
		//for(int ti=0; ti<taps_length; ti++) acci += (iof(input,i+ti)) * taps[ti]; //@fir_decimate_cc: i loop
		//for(int ti=0; ti<taps_length; ti++) accq += (qof(input,i+ti)) * taps[ti]; //@fir_decimate_cc: q loop

		//for(int n=0;n<8;n++) fprintf(stderr, "\n>> [%d] %g \n", n, quad_acciq[n]);
		iof(output,oi)=quad_acciq[0]+quad_acciq[1]+quad_acciq[2]+quad_acciq[3]; //we're still not ready, as we have to add up the contents of a quad accumulator register to get a single accumulated value
		qof(output,oi)=quad_acciq[4]+quad_acciq[5]+quad_acciq[6]+quad_acciq[7];
		oi++;
	}
	return oi;
}

#else

int fir_decimate_cc(complexf *input, complexf *output, int input_size, int decimation, float *taps, int taps_length)
{
	//Theory: http://www.dspguru.com/dsp/faqs/multirate/decimation
	//It uses real taps. It returns the number of output samples actually written.
	//It needs overlapping input based on its returned value:
	//number of processed input samples = returned value * decimation factor
	//The output buffer should be at least input_length / 3.
	// i: input index | ti: tap index | oi: output index
	int oi=0;
	for(int i=0; i<input_size; i+=decimation) //@fir_decimate_cc: outer loop
	{
		if(i+taps_length>input_size) break;
		float acci=0;
		for(int ti=0; ti<taps_length; ti++) acci += (iof(input,i+ti)) * taps[ti]; //@fir_decimate_cc: i loop
		float accq=0;
		for(int ti=0; ti<taps_length; ti++) accq += (qof(input,i+ti)) * taps[ti]; //@fir_decimate_cc: q loop
		iof(output,oi)=acci;
		qof(output,oi)=accq;
		oi++;
	}
	return oi;
}

#endif

/*
int fir_decimate_cc(complexf *input, complexf *output, int input_size, int decimation, float *taps, int taps_length)
{
	//Theory: http://www.dspguru.com/dsp/faqs/multirate/decimation
	//It uses real taps. It returns the number of output samples actually written.
	//It needs overlapping input based on its returned value:
	//number of processed input samples = returned value * decimation factor
	//The output buffer should be at least input_length / 3.
	// i: input index | ti: tap index | oi: output index
	int oi=0;
	for(int i=0; i<input_size; i+=decimation) //@fir_decimate_cc: outer loop
	{
		if(i+taps_length>input_size) break;
		float acci=0;
		int taps_halflength = taps_length/2;
		for(int ti=0; ti<taps_halflength; ti++) acci += (iof(input,i+ti)+iof(input,i+taps_length-ti)) * taps[ti]; //@fir_decimate_cc: i loop
		float accq=0;
		for(int ti=0; ti<taps_halflength; ti++) accq += (qof(input,i+ti)+qof(input,i+taps_length-ti)) * taps[ti]; //@fir_decimate_cc: q loop
		iof(output,oi)=acci+iof(input,i+taps_halflength)*taps[taps_halflength];
		qof(output,oi)=accq+qof(input,i+taps_halflength)*taps[taps_halflength];
		oi++;
	}
	return oi;
}
*/

rational_resampler_ff_t rational_resampler_ff(float *input, float *output, int input_size, int interpolation, int decimation, float *taps, int taps_length, int last_taps_delay)
{

	//Theory: http://www.dspguru.com/dsp/faqs/multirate/resampling
	//oi: output index, i: tap index
	int output_size=input_size*interpolation/decimation;
	int oi;
	int startingi, delayi;
	//fprintf(stderr,"rational_resampler_ff | interpolation = %d | decimation = %d\ntaps_length = %d | input_size = %d | output_size = %d | last_taps_delay = %d\n",interpolation,decimation,taps_length,input_size,output_size,last_taps_delay);
	for (oi=0; oi<output_size; oi++) //@rational_resampler_ff (outer loop)
	{
		float acc=0;
		startingi=(oi*decimation+interpolation-1-last_taps_delay)/interpolation; //index of first input item to apply FIR on
		//delayi=startingi*interpolation-oi*decimation; //delay on FIR taps
		delayi=(last_taps_delay+startingi*interpolation-oi*decimation)%interpolation; //delay on FIR taps
		if(startingi+taps_length/interpolation+1>input_size) break; //we can't compute the FIR filter to some input samples at the end
		//fprintf(stderr,"outer loop | oi = %d | startingi = %d | taps delay = %d\n",oi,startingi,delayi);
		for(int i=0; i<(taps_length-delayi)/interpolation; i++)	//@rational_resampler_ff (inner loop)
		{
			//fprintf(stderr,"inner loop | input index = %d | tap index = %d | acc = %g\n",startingi+ii,i,acc);
			acc+=input[startingi+i]*taps[delayi+i*interpolation];
		}
		output[oi]=acc*interpolation;
	}
	rational_resampler_ff_t d;
	d.input_processed=startingi;
	d.output_size=oi;
	d.last_taps_delay=delayi;
	return d;
}

/*

The greatest challenge in resampling is figuring out which tap should be applied to which sample.

Typical test patterns for rational_resampler_ff:

interpolation = 3, decimation = 1
values of [oi, startingi, taps delay] in the outer loop should be:
0 0 0
1 1 2
2 1 1
3 1 0
4 2 2
5 2 1

interpolation = 3, decimation = 2
values of [oi, startingi, taps delay] in the outer loop should be:
0 0 0
1 1 1
2 2 2
3 2 0
4 3 1
5 4 2

*/


void rational_resampler_get_lowpass_f(float* output, int output_size, int interpolation, int decimation, window_t window)
{

	//See 4.1.6 at: http://www.dspguru.com/dsp/faqs/multirate/resampling
	float cutoff_for_interpolation=1.0/interpolation;
	float cutoff_for_decimation=1.0/decimation;
	float cutoff = (cutoff_for_interpolation<cutoff_for_decimation)?cutoff_for_interpolation:cutoff_for_decimation; //get the lower
	firdes_lowpass_f(output, output_size, cutoff/2, window);
}

float inline fir_one_pass_ff(float* input, float* taps, int taps_length)
{
	float acc=0;
	for(int i=0;i<taps_length;i++) acc+=taps[i]*input[i]; //@fir_one_pass_ff
	return acc;
}

fractional_decimator_ff_t fractional_decimator_ff(float* input, float* output, int input_size, float rate, float *taps, int taps_length, fractional_decimator_ff_t d)
{
	if(rate<=1.0) return d; //sanity check, can't decimate <=1.0
	//This routine can handle floating point decimation rates.
	//It linearly interpolates between two samples that are taken into consideration from the filtered input.
	int oi=0;
	int index_high;
	float where=d.remain;
	float result_high, result_low;
	if(where==0.0) //in the first iteration index_high may be zero (so using the item index_high-1 would lead to invalid memory access).
	{
		output[oi++]=fir_one_pass_ff(input,taps,taps_length);
		where+=rate;
	}

	int previous_index_high=-1;
	//we optimize to calculate ceilf(where) only once every iteration, so we do it here:
	for(;(index_high=ceilf(where))+taps_length<input_size;where+=rate) //@fractional_decimator_ff
	{
		if(previous_index_high==index_high-1) result_low=result_high; //if we step less than 2.0 then we do already have the result for the FIR filter for that index
		else result_low=fir_one_pass_ff(input+index_high-1,taps,taps_length);
		result_high=fir_one_pass_ff(input+index_high,taps,taps_length);
		float register rate_between_samples=where-index_high+1;
		output[oi++]=result_low*(1-rate_between_samples)+result_high*rate_between_samples;
		previous_index_high=index_high;
	}

	d.input_processed=index_high-1;
	d.remain=where-d.input_processed;
	d.output_size=oi;
	return d;
}


void apply_fir_fft_cc(FFT_PLAN_T* plan, FFT_PLAN_T* plan_inverse, complexf* taps_fft, complexf* last_overlap, int overlap_size)
{
	//use the overlap & add method for filtering

	//calculate FFT on input buffer
	fft_execute(plan);

	//multiply the filter and the input
	complexf* in = plan->output;
	complexf* out = plan_inverse->input;

	for(int i=0;i<plan->size;i++) //@apply_fir_fft_cc: multiplication
	{
		iof(out,i)=iof(in,i)*iof(taps_fft,i)-qof(in,i)*qof(taps_fft,i);
		qof(out,i)=iof(in,i)*qof(taps_fft,i)+qof(in,i)*iof(taps_fft,i);
	}

	//calculate inverse FFT on multiplied buffer
	fft_execute(plan_inverse);

	//add the overlap of the previous segment
	complexf* result = plan_inverse->output;

	for(int i=0;i<plan->size;i++) //@apply_fir_fft_cc: normalize by fft_size
	{
		iof(result,i)/=plan->size;
		qof(result,i)/=plan->size;
	}

	for(int i=0;i<overlap_size;i++) //@apply_fir_fft_cc: add overlap
	{
		iof(result,i)=iof(result,i)+iof(last_overlap,i);
		qof(result,i)=qof(result,i)+qof(last_overlap,i);
	}

}

/*
           __  __       _                          _       _       _
     /\   |  \/  |     | |                        | |     | |     | |
    /  \  | \  / |   __| | ___ _ __ ___   ___   __| |_   _| | __ _| |_ ___  _ __ ___
   / /\ \ | |\/| |  / _` |/ _ \ '_ ` _ \ / _ \ / _` | | | | |/ _` | __/ _ \| '__/ __|
  / ____ \| |  | | | (_| |  __/ | | | | | (_) | (_| | |_| | | (_| | || (_) | |  \__ \
 /_/    \_\_|  |_|  \__,_|\___|_| |_| |_|\___/ \__,_|\__,_|_|\__,_|\__\___/|_|  |___/

*/

void amdemod_cf(complexf* input, float *output, int input_size)
{
	//@amdemod: i*i+q*q
	for (int i=0; i<input_size; i++)
	{
		output[i]=iof(input,i)*iof(input,i)+qof(input,i)*qof(input,i);
	}
	//@amdemod: sqrt
	for (int i=0; i<input_size; i++)
	{
		output[i]=sqrt(output[i]);
	}
}

void amdemod_estimator_cf(complexf* input, float *output, int input_size, float alpha, float beta)
{
	//concept is explained here:
	//http://www.dspguru.com/dsp/tricks/magnitude-estimator

	//default: optimize for min RMS error
	if(alpha==0)
	{
		alpha=0.947543636291;
		beta=0.392485425092;
	}

	//@amdemod_estimator
	for (int i=0; i<input_size; i++)
	{
		float abs_i=iof(input,i);
		if(abs_i<0) abs_i=-abs_i;
		float abs_q=qof(input,i);
		if(abs_q<0) abs_q=-abs_q;
		float max_iq=abs_i;
		if(abs_q>max_iq) max_iq=abs_q;
		float min_iq=abs_i;
		if(abs_q<min_iq) min_iq=abs_q;

		output[i]=alpha*max_iq+beta*min_iq;
	}
}

dcblock_preserve_t dcblock_ff(float* input, float* output, int input_size, float a, dcblock_preserve_t preserved)
{
	//after AM demodulation, a DC blocking filter should be used to remove the DC component from the signal.
	//Concept: http://peabody.sapp.org/class/dmp2/lab/dcblock/
	//output size equals to input_size;
	//preserve can be initialized to zero on first run.
	if(a==0) a=0.999; //default value, simulate in octave: freqz([1 -1],[1 -0.99])
	output[0]=input[0]-preserved.last_input+a*preserved.last_output;
	for(int i=1; i<input_size; i++) //@dcblock_f
	{
		output[i]=input[i]-input[i-1]+a*output[i-1];
	}
	preserved.last_input=input[input_size-1];
	preserved.last_output=output[input_size-1];
	return preserved;
}

float fastdcblock_ff(float* input, float* output, int input_size, float last_dc_level)
{
	//this DC block filter does moving average block-by-block.
	//this is the most computationally efficient
	//input and output buffer is allowed to be the same
	//http://www.digitalsignallabs.com/dcblock.pdf
	float avg=0.0;
	for(int i=0;i<input_size;i++) //@fastdcblock_ff: calculate block average
	{
		avg+=input[i];
	}
	avg/=input_size;

	float avgdiff=avg-last_dc_level;
	//DC removal level will change lineraly from last_dc_level to avg.
	for(int i=0;i<input_size;i++) //@fastdcblock_ff: remove DC component
	{
		float dc_removal_level=last_dc_level+avgdiff*((float)i/input_size);
		output[i]=input[i]-dc_removal_level;
	}
	return avg;
}

//#define FASTAGC_MAX_GAIN (65e3)
#define FASTAGC_MAX_GAIN 50

void fastagc_ff(fastagc_ff_t* input, float* output)
{
	//Gain is processed on blocks of samples.
	//You have to supply three blocks of samples before the first block comes out.
	//AGC reaction speed equals input_size*samp_rate*2

	//The algorithm calculates target gain at the end of the first block out of the peak value of all the three blocks.
	//This way the gain change can easily react if there is any peak in the third block.
	//Pros: can be easily speeded up with loop vectorization, easy to implement
	//Cons: needs 3 buffers, dos not behave similarly to real AGC circuits

	//Get the peak value of new input buffer
	float peak_input=0;
	for(int i=0;i<input->input_size;i++) //@fastagc_ff: peak search
	{
		float val=fabs(input->buffer_input[i]);
		if(val>peak_input) peak_input=val;
	}

	//Determine the maximal peak out of the three blocks
	float target_peak=peak_input;
	if(target_peak<input->peak_2) target_peak=input->peak_2;
	if(target_peak<input->peak_1) target_peak=input->peak_1;

	//we change the gain linearly on the apply_block from the last_gain to target_gain.
	float target_gain=input->reference/target_peak;
	if(target_gain>FASTAGC_MAX_GAIN) target_gain=FASTAGC_MAX_GAIN;
	//fprintf(stderr, "target_gain: %g\n",target_gain);

	for(int i=0;i<input->input_size;i++) //@fastagc_ff: apply gain
	{
		float rate=(float)i/input->input_size;
		float gain=input->last_gain*(1.0-rate)+target_gain*rate;
		output[i]=input->buffer_1[i]*gain;
	}

	//Shift the three buffers
	float* temp_pointer=input->buffer_1;
	input->buffer_1=input->buffer_2;
	input->peak_1=input->peak_2;
	input->buffer_2=input->buffer_input;
	input->peak_2=peak_input;
	input->buffer_input=temp_pointer;
	input->last_gain=target_gain;
	//fprintf(stderr,"target_gain=%g\n", target_gain);
}

/*
  ______ __  __        _                          _       _       _
 |  ____|  \/  |      | |                        | |     | |     | |
 | |__  | \  / |    __| | ___ _ __ ___   ___   __| |_   _| | __ _| |_ ___  _ __ ___
 |  __| | |\/| |   / _` |/ _ \ '_ ` _ \ / _ \ / _` | | | | |/ _` | __/ _ \| '__/ __|
 | |    | |  | |  | (_| |  __/ | | | | | (_) | (_| | |_| | | (_| | || (_) | |  \__ \
 |_|    |_|  |_|   \__,_|\___|_| |_| |_|\___/ \__,_|\__,_|_|\__,_|\__\___/|_|  |___/

*/


float fmdemod_atan_cf(complexf* input, float *output, int input_size, float last_phase)
{
	//GCC most likely won't vectorize nor atan, nor atan2.
	//For more comments, look at: https://github.com/simonyiszk/minidemod/blob/master/minidemod-wfm-atan.c
	float phase, dphase;
	for (int i=0; i<input_size; i++) //@fmdemod_atan_novect
	{
		phase=argof(input,i);
		dphase=phase-last_phase;
		if(dphase<-PI) dphase+=2*PI;
		if(dphase>PI) dphase-=2*PI;
		output[i]=dphase/PI;
		last_phase=phase;
	}
	return last_phase;
}

#define fmdemod_quadri_K 0.340447550238101026565118445432744920253753662109375
//this constant ensures proper scaling for qa_fmemod testcases for SNR calculation and more.

complexf fmdemod_quadri_novect_cf(complexf* input, float* output, int input_size, complexf last_sample)
{
	output[0]=fmdemod_quadri_K*(iof(input,0)*(qof(input,0)-last_sample.q)-qof(input,0)*(iof(input,0)-last_sample.i))/(iof(input,0)*iof(input,0)+qof(input,0)*qof(input,0));
	for (int i=1; i<input_size; i++) //@fmdemod_quadri_novect_cf
	{
		float qnow=qof(input,i);
		float qlast=qof(input,i-1);
		float inow=iof(input,i);
		float ilast=iof(input,i-1);
		output[i]=fmdemod_quadri_K*(inow*(qnow-qlast)-qnow*(inow-ilast))/(inow*inow+qnow*qnow);
		//TODO: expression can be simplified as: (qnow*ilast-inow*qlast)/(inow*inow+qnow*qnow)
	}
	return input[input_size-1];
}


complexf fmdemod_quadri_cf(complexf* input, float* output, int input_size, float *temp, complexf last_sample)
{
	float* temp_dq=temp;
	float* temp_di=temp+input_size;

	temp_dq[0]=qof(input,0)-last_sample.q;
	for (int i=1; i<input_size; i++) //@fmdemod_quadri_cf: dq
	{
		temp_dq[i]=qof(input,i)-qof(input,i-1);
	}

	temp_di[0]=iof(input,0)-last_sample.i;
	for (int i=1; i<input_size; i++) //@fmdemod_quadri_cf: di
	{
		temp_di[i]=iof(input,i)-iof(input,i-1);
	}

	for (int i=0; i<input_size; i++) //@fmdemod_quadri_cf: output numerator
	{
		output[i]=(iof(input,i)*temp_dq[i]-qof(input,i)*temp_di[i]);
	}
	for (int i=0; i<input_size; i++) //@fmdemod_quadri_cf: output denomiator
	{
		temp[i]=iof(input,i)*iof(input,i)+qof(input,i)*qof(input,i);
	}
	for (int i=0; i<input_size; i++) //@fmdemod_quadri_cf: output division
	{
		output[i]=(temp[i])?fmdemod_quadri_K*output[i]/temp[i]:0;
	}

	return input[input_size-1];
}

inline int is_nan(float f)
{
	//http://stackoverflow.com/questions/570669/checking-if-a-double-or-float-is-nan-in-c
    unsigned u = *(unsigned*)&f;
    return (u&0x7F800000) == 0x7F800000 && (u&0x7FFFFF); // Both NaN and qNan.
}


float deemphasis_wfm_ff (float* input, float* output, int input_size, float tau, int sample_rate, float last_output)
{
	/*
		typical time constant (tau) values:
		WFM transmission in USA: 75 us -> tau = 75e-6
		WFM transmission in EU:  50 us -> tau = 50e-6
		More info at: http://www.cliftonlaboratories.com/fm_receivers_and_de-emphasis.htm
		Simulate in octave: tau=75e-6; dt=1/48000; alpha = dt/(tau+dt); freqz([alpha],[1 -(1-alpha)])
	*/
	float dt = 1.0/sample_rate;
	float alpha = dt/(tau+dt);
	if(is_nan(last_output)) last_output=0.0; //if last_output is NaN
	output[0]=alpha*input[0]+(1-alpha)*last_output;
	for (int i=1;i<input_size;i++) //@deemphasis_wfm_ff
       output[i]=alpha*input[i]+(1-alpha)*output[i-1]; //this is the simplest IIR LPF
   	return output[input_size-1];
}

#define DNFMFF_ADD_ARRAY(x) if(sample_rate==x) { taps=deemphasis_nfm_predefined_fir_##x; taps_length=sizeof(deemphasis_nfm_predefined_fir_##x)/sizeof(float); }

int deemphasis_nfm_ff (float* input, float* output, int input_size, int sample_rate)
{
	/*
		Warning! This only works on predefined samplerates, as it uses fixed FIR coefficients defined in predefined.h
		However, there are the octave commands to generate the taps for your custom (fixed) sample rate.
		What it does:
			- reject below 400 Hz
			- passband between 400 HZ - 4 kHz, but with 20 dB/decade rolloff (for deemphasis)
			- reject everything above 4 kHz
	*/
	float* taps;
	int taps_length=0;

	DNFMFF_ADD_ARRAY(48000)
	DNFMFF_ADD_ARRAY(44100)
	DNFMFF_ADD_ARRAY(8000)
	DNFMFF_ADD_ARRAY(11025)

	if(!taps_length) return 0; //sample rate n
	int i;
	for(i=0;i<input_size-taps_length;i++) //@deemphasis_nfm_ff: outer loop
	{
		float acc=0;
		for(int ti=0;ti<taps_length;ti++) acc+=taps[ti]*input[i+ti]; //@deemphasis_nfm_ff: inner loop
		output[i]=acc;
	}
	return i; //number of samples processed (and output samples)
}

void limit_ff(float* input, float* output, int input_size, float max_amplitude)
{
	for (int i=0; i<input_size; i++) //@limit_ff
	{
		output[i]=(max_amplitude<input[i])?max_amplitude:input[i];
		output[i]=(-max_amplitude>output[i])?-max_amplitude:output[i];
	}
}

void gain_ff(float* input, float* output, int input_size, float gain)
{
	for(int i=0;i<input_size;i++) output[i]=gain*input[i]; //@gain_ff
}

float get_power_f(float* input, int input_size, int decimation)
{
  float acc = 0;
  for(int i=0;i<input_size;i+=decimation)
  {
    acc += (input[i]*input[i])/input_size;
  }
  return acc;
}

float get_power_c(complexf* input, int input_size, int decimation)
{
  float acc = 0;
  for(int i=0;i<input_size;i+=decimation)
  {
    acc += (iof(input,i)*iof(input,i)+qof(input,i)*qof(input,i))/input_size;
  }
  return acc;
}

/*
  __  __           _       _       _
 |  \/  |         | |     | |     | |
 | \  / | ___   __| |_   _| | __ _| |_ ___  _ __ ___
 | |\/| |/ _ \ / _` | | | | |/ _` | __/ _ \| '__/ __|
 | |  | | (_) | (_| | |_| | | (_| | || (_) | |  \__ \
 |_|  |_|\___/ \__,_|\__,_|_|\__,_|\__\___/|_|  |___/

*/

void add_dcoffset_cc(complexf* input, complexf* output, int input_size)
{
	for(int i=0;i<input_size;i++) iof(output,i)=0.5+iof(input,i)/2;
	for(int i=0;i<input_size;i++) qof(output,i)=qof(input,i)/2;
}

float fmmod_fc(float* input, complexf* output, int input_size, float last_phase)
{
	float phase=last_phase;
	for(int i=0;i<input_size;i++)
	{
		phase+=input[i]*PI;
		while(phase>PI) phase-=2*PI;
		while(phase<=-PI) phase+=2*PI;
		iof(output,i)=cos(phase);
		qof(output,i)=sin(phase);
	}
	return phase;
}

void fixed_amplitude_cc(complexf* input, complexf* output, int input_size, float new_amplitude)
{
	for(int i=0;i<input_size;i++)
	{
		//float phase=atan2(iof(input,i),qof(input,i));
		//iof(output,i)=cos(phase)*amp;
		//qof(output,i)=sin(phase)*amp;

		//A faster solution:
		float amplitude_now = sqrt(iof(input,i)*iof(input,i)+qof(input,i)*qof(input,i));
		float gain = (amplitude_now > 0) ? new_amplitude / amplitude_now : 0;
		iof(output,i)=iof(input,i)*gain;
		qof(output,i)=qof(input,i)*gain;
	}
}

/*
  ______        _     ______               _             _______                   __
 |  ____|      | |   |  ____|             (_)           |__   __|                 / _|
 | |__ __ _ ___| |_  | |__ ___  _   _ _ __ _  ___ _ __     | |_ __ __ _ _ __  ___| |_ ___  _ __ _ __ ___
 |  __/ _` / __| __| |  __/ _ \| | | | '__| |/ _ \ '__|    | | '__/ _` | '_ \/ __|  _/ _ \| '__| '_ ` _ \
 | | | (_| \__ \ |_  | | | (_) | |_| | |  | |  __/ |       | | | | (_| | | | \__ \ || (_) | |  | | | | | |
 |_|  \__,_|___/\__| |_|  \___/ \__,_|_|  |_|\___|_|       |_|_|  \__,_|_| |_|___/_| \___/|_|  |_| |_| |_|

*/

int log2n(int x)
{
	int result=-1;
	for(int i=0;i<31;i++)
	{
		if((x>>i)&1) //@@log2n
		{
			if (result==-1) result=i;
			else return -1;
		}
	}
	return result;
}

int next_pow2(int x)
{
	int pow2;
	//portability? (31 is the problem)
	for(int i=0;i<31;i++)
	{
		if(x<(pow2=1<<i)) return pow2; //@@next_pow2
	}
	return -1;
}

void apply_window_c(complexf* input, complexf* output, int size, window_t window)
{
	float (*window_function)(float)=firdes_get_window_kernel(window);
	for(int i=0;i<size;i++) //@apply_window_c
	{
		float rate=(float)i/(size-1);
		iof(output,i)=iof(input,i)*window_function(2.0*rate+1.0);
		qof(output,i)=qof(input,i)*window_function(2.0*rate+1.0);
	}
}

float *precalculate_window(int size, window_t window)
{
	float (*window_function)(float)=firdes_get_window_kernel(window);
	float *windowt;
	windowt = malloc(sizeof(float) * size);
	for(int i=0;i<size;i++) //@precalculate_window
	{
		float rate=(float)i/(size-1);
		windowt[i] = window_function(2.0*rate+1.0);
	}
	return windowt;
}

void apply_precalculated_window_c(complexf* input, complexf* output, int size, float *windowt)
{
	for(int i=0;i<size;i++) //@apply_precalculated_window_c
	{
		iof(output,i)=iof(input,i)*windowt[i];
		qof(output,i)=qof(input,i)*windowt[i];
	}
}


void apply_window_f(float* input, float* output, int size, window_t window)
{
	float (*window_function)(float)=firdes_get_window_kernel(window);
	for(int i=0;i<size;i++) //@apply_window_f
	{
		float rate=(float)i/(size-1);
		output[i]=input[i]*window_function(2.0*rate+1.0);
	}
}

void logpower_cf(complexf* input, float* output, int size, float add_db)
{
	for(int i=0;i<size;i++) output[i]=iof(input,i)*iof(input,i) + qof(input,i)*qof(input,i); //@logpower_cf: pass 1

	for(int i=0;i<size;i++) output[i]=log10(output[i]); //@logpower_cf: pass 2

	for(int i=0;i<size;i++) output[i]=10*output[i]+add_db; //@logpower_cf: pass 3
}

void accumulate_power_cf(complexf* input, float* output, int size)
{
	for(int i=0;i<size;i++) output[i] += iof(input,i)*iof(input,i) + qof(input,i)*qof(input,i); //@logpower_cf: pass 1
	
}

void log_ff(float* input, float* output, int size, float add_db) {
	for(int i=0;i<size;i++) output[i]=log10(input[i]); //@logpower_cf: pass 2

	for(int i=0;i<size;i++) output[i]=10*output[i]+add_db; //@logpower_cf: pass 3
}


/*
  _____        _                                            _
 |  __ \      | |                                          (_)
 | |  | | __ _| |_ __ _    ___ ___  _ ____   _____ _ __ ___ _  ___  _ __
 | |  | |/ _` | __/ _` |  / __/ _ \| '_ \ \ / / _ \ '__/ __| |/ _ \| '_ \
 | |__| | (_| | || (_| | | (_| (_) | | | \ V /  __/ |  \__ \ | (_) | | | |
 |_____/ \__,_|\__\__,_|  \___\___/|_| |_|\_/ \___|_|  |___/_|\___/|_| |_|

*/

void convert_u8_f(unsigned char* input, float* output, int input_size)
{
	for(int i=0;i<input_size;i++) output[i]=((float)input[i])/(UCHAR_MAX/2.0)-1.0; //@convert_u8_f
}

void convert_s8_f(signed char* input, float* output, int input_size)
<<<<<<< HEAD
{
	for(int i=0;i<input_size;i++) output[i]=((float)input[i])/SCHAR_MAX; //@convert_s8_f
}

void convert_i16_f(short* input, float* output, int input_size)
=======
>>>>>>> 1080e4ad
{
	for(int i=0;i<input_size;i++) output[i]=((float)input[i])/SCHAR_MAX; //@convert_s8_f
}

void convert_s16_f(short* input, float* output, int input_size)
{
	for(int i=0;i<input_size;i++) output[i]=(float)input[i]/SHRT_MAX; //@convert_s16_f
}

void convert_f_u8(float* input, unsigned char* output, int input_size)
{
	for(int i=0;i<input_size;i++) output[i]=input[i]*UCHAR_MAX*0.5+128; //@convert_f_u8
	//128 above is the correct value to add. In any other case a DC component
	//of at least -60 dB is shown on the FFT plot after convert_f_u8 -> convert_u8_f
}

void convert_f_s8(float* input, signed char* output, int input_size)
<<<<<<< HEAD
{
	for(int i=0;i<input_size;i++) output[i]=input[i]*SCHAR_MAX; //@convert_f_s8
}

void convert_f_i16(float* input, short* output, int input_size)
=======
>>>>>>> 1080e4ad
{
	for(int i=0;i<input_size;i++) output[i]=input[i]*SCHAR_MAX; //@convert_f_s8
}

void convert_f_s16(float* input, short* output, int input_size)
{
	/*for(int i=0;i<input_size;i++)
	{
		if(input[i]>1.0) input[i]=1.0;
		if(input[i]<-1.0) input[i]=-1.0;
	}*/
	for(int i=0;i<input_size;i++) output[i]=input[i]*SHRT_MAX; //@convert_f_s16
}

void convert_i16_f(short* input, float* output, int input_size) { convert_s16_f(input, output, input_size); }
void convert_f_i16(float* input, short* output, int input_size) { convert_f_s16(input, output, input_size); }

void convert_f_s24(float* input, unsigned char* output, int input_size, int bigendian)
{
	int k=0;
	if(bigendian) for(int i=0;i<input_size;i++)
	{
		int temp=input[i]*(INT_MAX>>8);
		unsigned char* ptemp=(unsigned char*)&temp;
		output[k++]=*ptemp;
		output[k++]=*(ptemp+1);
		output[k++]=*(ptemp+2);
	}
	else for(int i=0;i<input_size;i++)
	{
		int temp=input[i]*(INT_MAX>>8);
		unsigned char* ptemp=(unsigned char*)&temp;
		output[k++]=*(ptemp+2);
		output[k++]=*(ptemp+1);
		output[k++]=*ptemp;
	}
}

void convert_s24_f(unsigned char* input, float* output, int input_size, int bigendian)
{
	int k=0;
	if(bigendian) for(int i=0;i<input_size*3;i+=3)
	{
		int temp=(input[i+2]<<24)|(input[i+1]<<16)|(input[i]<<8);
		output[k++]=temp/(float)(INT_MAX-256);
	}
	else for(int i=0;i<input_size*3;i+=3)
	{
		int temp=(input[i+2]<<8)|(input[i+1]<<16)|(input[i]<<24);
		output[k++]=temp/(float)(INT_MAX-256);
	}
}


int trivial_vectorize()
{
	//this function is trivial to vectorize and should pass on both NEON and SSE
	int a[1024], b[1024], c[1024];
	for(int i=0; i<1024; i++) //@trivial_vectorize: should pass :-)
	{
		c[i]=a[i]*b[i];
	}
	return c[0];
}<|MERGE_RESOLUTION|>--- conflicted
+++ resolved
@@ -1201,14 +1201,6 @@
 }
 
 void convert_s8_f(signed char* input, float* output, int input_size)
-<<<<<<< HEAD
-{
-	for(int i=0;i<input_size;i++) output[i]=((float)input[i])/SCHAR_MAX; //@convert_s8_f
-}
-
-void convert_i16_f(short* input, float* output, int input_size)
-=======
->>>>>>> 1080e4ad
 {
 	for(int i=0;i<input_size;i++) output[i]=((float)input[i])/SCHAR_MAX; //@convert_s8_f
 }
@@ -1226,14 +1218,6 @@
 }
 
 void convert_f_s8(float* input, signed char* output, int input_size)
-<<<<<<< HEAD
-{
-	for(int i=0;i<input_size;i++) output[i]=input[i]*SCHAR_MAX; //@convert_f_s8
-}
-
-void convert_f_i16(float* input, short* output, int input_size)
-=======
->>>>>>> 1080e4ad
 {
 	for(int i=0;i<input_size;i++) output[i]=input[i]*SCHAR_MAX; //@convert_f_s8
 }
